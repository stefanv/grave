--- conflicted
+++ resolved
@@ -140,11 +140,7 @@
 def generate_edge_styles(network, edge_style):
     # dict of edge tuple -> edge_style_dict
     return apply_style(edge_style,
-<<<<<<< HEAD
                        network.edges.items(),
-                       default_edge_style)
-=======
-                       (((u, v), d) for u, v, d in network.edges.data()),
                        default_edge_style)
 
 
@@ -159,5 +155,4 @@
     # returns dict of edge tuple -> edge_style_dict
     return apply_style(label_style,
                        network.edges.items(),
-                       default_edge_label_style)
->>>>>>> bb926868
+                       default_edge_label_style)